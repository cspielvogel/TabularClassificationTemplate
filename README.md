--- conflicted
+++ resolved
@@ -1,20 +1,11 @@
 # TabularClassificationTemplate
 
-<<<<<<< HEAD
-**CAVE: This project is under construction**
-
-
-## Summary
-This project aims to create a template for solving classification problems for tabular data.
-The template handles *binary and multi-class* problems. Among others, the project includes an *exploratory data analysis*, a *preprocessing* pipeline before train/test splitting, a fold-wise preprocessing pipeline after train/test splitting, a scalable and robust *Monte Carlo cross-validation scheme*, *six classification algorithms* which are evaluated for *four performance metrics* and set set of capabilities enabling *explainable artificial intelligence* including visualizations.
-=======
 **CAUTION: This repository is under construction**
 
 
 ## Summary
 This project aims to create a template for solving classification problems based on tabular data.
 The template handles *binary and multi-class* problems. Among others, the project includes an *exploratory data analysis*, a *preprocessing* pipeline before train/test splitting, a fold-wise preprocessing pipeline after train/test splitting, a scalable and robust *Monte Carlo cross-validation scheme*, *six classification algorithms* which are evaluated for *four performance metrics* and a set of capabilities enabling *explainable artificial intelligence* including visualizations.
->>>>>>> 9099f9f0
 
 <img src="Assets/tct_flow_simple.png" alt="Workflow diagram" width="600"/>
 
@@ -64,39 +55,6 @@
     
 Output structure:
     
-<<<<<<< HEAD
-    ```
-    Results/
-        ├── EDA
-        |   ├── exploratory_data_analysis.html
-        |   └── umap.html
-        ├── Intermediate_Data
-        |   ├── preprocessed_features.csv
-        |   └── preprocessed_labels.csv
-        ├── Models
-        |   ├── ebm_model.pickle
-        |   ├── ebm_model_hyperparameters.json
-        |   └── ... (other pickled models and hyperparameters)
-        ├── Performance
-        |   ├── confusion_matrix-ebm.csv
-        |   ├── confusion_matrix-ebm.png
-        |   ├── ... (other models confusion matrices)
-        |   ├── performance.png
-        |   └── performances.csv
-        └── XAI
-            ├── partial_dependence-ebm_feature-1_class-A.png
-            ├── ... (PDPs of other features, models and classes)
-            ├── Permutation_importance_ebm-test.png
-            ├── Permutation_importance_ebm-train.png
-            ├── ... (other models permutation importances for train and test set)
-            ├── shap.csv
-            ├── shap_summary-ebm.png
-            └── ... (other models shap summary plots)
-    ```
-
-## Installation
-Clone this repository, navigate to the corresponding directory and install the supplied `requirements.txt`. The project was built using `python 3.9.5`.
-=======
 ```
 Results/
     ├── EDA
@@ -128,27 +86,18 @@
 
 ## Installation
 Clone this repository, navigate to the corresponding directory and install the supplied `requirements.txt`. The project was built using `python 3.9.4`.
->>>>>>> 9099f9f0
 ```
 pip install -r requirements.txt
 ```
 Alternatively, the individual packages contained in the `requirements.txt` file can be installed manually.
 
-<<<<<<< HEAD
-Afterwards, run the software can be run using 
-=======
 Afterwards, run the software using 
->>>>>>> 9099f9f0
 ```
 python main.py
 ```
 
 ## System specifications
-<<<<<<< HEAD
-For the sake of completeness, below are the specs of our system. However, depending on your dataset size, you might not need the exact same specs. Inference can also be done without GPU, however, it takes significantly longer.
-=======
 The test system specifications can be found below. Depending on the dataset used, required system specifications vary.
->>>>>>> 9099f9f0
 
 - Ubuntu 20.04 LTS (64-bit)
 - CPU: AMD® Ryzen threadripper 1920x 12-core processor × 24 
