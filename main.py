--- conflicted
+++ resolved
@@ -17,7 +17,6 @@
 # TODO: Perform imputation for entire dataset
 # TODO: Show feature correlation matrix for entire and final (after mrmr) data set
 # TODO: Handle EDA visualizations (scaling!) for cases where there are categorical and/or missing values
-# TODO: Add confidence intervals to performance
 # TODO: Add confidence intervals and p values to performance bar plot (Requires reuse of same fold for all classifiers)
 
 Input data format specifications:
@@ -76,11 +75,7 @@
 
     # Set output paths
     # output_path = r"C:\Users\cspielvogel\PycharmProjects\HNSCC"
-<<<<<<< HEAD
-    output_path = r"./CardiacAmyloidosis_umap-clin"
-=======
     output_path = r"./Tmp"
->>>>>>> 8a926368
     eda_result_path = os.path.join(output_path, r"Results/EDA/")
     explainability_result_path = os.path.join(output_path, r"Results/XAI/")
     model_result_path = os.path.join(output_path, r"Results/Models/")
@@ -91,11 +86,7 @@
     # data_path = "/home/cspielvogel/DataStorage/Bone_scintigraphy/Data/umap_feats_pg.csv"
     # data_path = r"Data/test_data.csv"
     # data_path = r"C:\Users\cspielvogel\Downloads\fdb_multiomics_w_labels_all.csv"
-<<<<<<< HEAD
-    data_path = r"/media/cspielvogel/DataStorage/Bone_scintigraphy/Data/anterior_unique_ml_with-umap.csv"
-=======
     data_path = r"C:\Users\cspielvogel\PycharmProjects\TabularClassificationTemplate\Data\test_data.csv"
->>>>>>> 8a926368
 
     # Create save directories if they do not exist yet
     for path in [eda_result_path, explainability_result_path, model_result_path, performance_result_path,
@@ -130,14 +121,12 @@
     # Perform standardized preprocessing
     preprocessor = TabularPreprocessor(label_name=label_name,
                                        one_hot_encoder_path=os.path.join(intermediate_data_path,
-                                                                         f"one_hot_encoder.pickle"),
-                                       max_missing_ratio=0.5)   # TODO: set to 0.2
+                                                                         f"one_hot_encoder.pickle"))
     df = preprocessor.fit_transform(df)
 
     # Separate data into training and test
-    # y = df[label_name]
-    y = (df[label_name] < 2) * 1    # TODO: remove; only for PG classification
-
+    y = df[label_name]
+    # y = (df[label_name] < 2) * 1    # TODO: remove; only for PG classification
     x = df.drop(label_name, axis="columns")
 
     feature_names = x.columns
@@ -476,7 +465,7 @@
         results[metric] = clfs_performance[metric]
 
     # Save result table
-    colors = ["dimgray", "gray", "darkgray", "lightgray", "gainsboro", "whitesmoke", "maroon"]
+    colors = ["dimgray", "gray", "darkgray", "maroon", "lightgray", "gainsboro"]
     results.to_csv(os.path.join(performance_result_path, "performances.csv"), sep=";")
     results.plot.bar(rot=45, color=colors).legend(loc="upper right")
 
