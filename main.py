#!/usr/bin/env python3
# -*- coding: utf-8 -*-

"""
Created on Apr 15 21:56 2021

Template for binary classifications of tabular data including preprocessing
# TODO: Implement object oriented version of main function contents

Content:
    - Feature selection
    - TODO: Hyperparameter optimization
    - Training and evaluation of multiple classification algorithms
        - k-nearest neighbors
        - Decision tree
        - Random forest
        - Neural network
    - Visualization of performance evaluation
        - Barplot with performances for the classification models

# TODO: Ensure reproducibility

@author: cspielvogel
"""

import sys

import numpy as np
import pandas as pd

import matplotlib.pyplot as plt

from sklearn.model_selection import train_test_split, RandomizedSearchCV
from sklearn.ensemble import RandomForestClassifier
from sklearn.neural_network import MLPClassifier
from sklearn.neighbors import KNeighborsClassifier
from sklearn.tree import DecisionTreeClassifier
from sklearn.metrics import accuracy_score, confusion_matrix
from sklearn.feature_selection import f_classif

from imblearn.over_sampling import SMOTE
from imblearn.under_sampling import RandomUnderSampler

from preprocessing import TabularPreprocessor, TabularIntraFoldPreprocessor
import metrics
from feature_selection import univariate_feature_selection


def main():
    # Set hyperparameters
    num_folds = 100
    # label_name = "Label"
    label_name = "os24_histo"

    # Specify data location
    # data_path = "/home/clemens/Classification_blood71/Data/clinical_wlabels.csv"
    data_path = "/media/cspielvogel/DataStorage/HNSCC/71pat_raw_features/Master_omics_table/FDB_multi-omics_hnscc_wos_TESTING-ONLY.csv"

    # Load data to table
    df = pd.read_csv(data_path, sep=";", index_col=0)

    # Check if any labels are missing
    print("Number of missing values:\n", df.isnull().sum())
    print()

    # Only keep first instance if multiple instances have the same key
    num_instances_before = len(df)
    df = df[~df.index.duplicated(keep="first")]
    num_instances_diff = num_instances_before - len(df)
    if num_instances_diff > 0:
        print("Warning: {} instances removed due to duplicate keys - only keeping first occurrence!"
              .format(num_instances_diff))

    # Perform standardized preprocessing
    preprocessor = TabularPreprocessor()
    df = preprocessor.fit_transform(df)

    # Display bar chart with number of samples per class
    # seaborn.countplot(x=label_name, data=df)
    # plt.title("Original class frequencies")
    # plt.savefig("Results/original_class_frequencies.png")
    # plt.close()

    # Separate data into training and test
    y = df[label_name]
    x = df.drop(label_name, axis="columns")

    # TODO: tmp, remove!
    for col in x.columns:
        if col != "Response" and not (col.startswith("largest") or col.startswith("merged") or col.startswith("multi")):
            x = x.drop(col, axis="columns")

    # Get samples per class
    print("Samples per class")
    for (label, count) in zip(*np.unique(y, return_counts=True)):
        print("{}: {}".format(label, count))
    print()

    # Get number of classes
    num_classes = len(np.unique(df[label_name].values))

    # Setup classifiers
    knn = KNeighborsClassifier(weights="distance")
    knn_param_grid = {"n_neighbors": [val for val in np.round(np.sqrt(x.shape[1])) + np.arange(5) + 1] +
                                     [val for val in np.round(np.sqrt(x.shape[1])) - np.arange(5) if val >= 1],
                      "p": np.arange(1, 5)}

    dt = DecisionTreeClassifier()
    dt_param_grid = {"criterion": ["gini", "entropy"],
                     "splitter": ["best", "random"],
                     "max_depth": np.arange(1, 20),
                     "min_samples_split": [2, 4, 6],
                     "min_samples_leaf": [1, 3, 5, 6],
                     "max_features": ["auto", "sqrt", "log2"]}

    rf = RandomForestClassifier(n_estimators=100,
                                criterion="entropy",
                                max_depth=5,
                                min_samples_split=5,
                                min_samples_leaf=2)
    rf_param_grid = {}

    nn = MLPClassifier(hidden_layer_sizes=(32, 64, 32),
                       activation="relu")
    nn_param_grid = {}

    clfs = {"knn":
                {"classifier": knn,
                 "parameters": knn_param_grid},
            "dt":
                {"classifier": dt,
                 "parameters": dt_param_grid},
            "rf":
                {"classifier": rf,
                 "parameters": rf_param_grid},
            "nn":
                {"classifier": nn,
                 "parameters": nn_param_grid}}

<<<<<<< HEAD
    clfs_accs = []
    clfs_aucs = []
    clfs_snss = []
    clfs_spcs = []
=======
    clfs = {"kNN": knn, "DT": dt, "RF": rf, "NN": nn}
    clfs_performance = {"acc": [], "sns": [], "spc": [], "auc": []}
>>>>>>> bb0ddebb

    # Initialize result table
    results = pd.DataFrame(index=list(clfs.keys()))

    # Iterate over classifiers
    for clf in clfs:

        # Initialize cumulated confusion matrix and fold-wise performance containers
        cms = np.zeros((num_classes, num_classes))
        performance_foldwise = {"acc": [], "sns": [], "spc": [], "auc": []}

        # Iterate over MCCV
        for fold_index in np.arange(num_folds):

            # Split into training and test data
            x_train, x_test, y_train, y_test = train_test_split(x, y,
                                                                test_size=0.15,
                                                                stratify=y,
                                                                random_state=fold_index)

            # Perform standardization and feature imputation
            intra_fold_preprocessor = TabularIntraFoldPreprocessor(k="automated", normalization="standardize")
            intra_fold_preprocessor = intra_fold_preprocessor.fit(x_train)
            x_train = intra_fold_preprocessor.transform(x_train)
            x_test = intra_fold_preprocessor.transform(x_test)

            # Perform (ANOVA) feature selection
            selected_indices, x_train, x_test = univariate_feature_selection(x_train.values,
                                                                             y_train.values,
                                                                             x_test.values,
                                                                             score_func=f_classif,
                                                                             num_features="log2n")

            # # Random undersampling
            # rus = RandomUnderSampler(random_state=fold_index, sampling_strategy=0.3)
            # x_train, y_train = rus.fit_resample(x_train, y_train)

            # SMOTE
            smote = SMOTE(random_state=fold_index, sampling_strategy=1)
            x_train, y_train = smote.fit_resample(x_train, y_train)

            # Setup model
            model = clfs[clf]["classifier"]
            model.random_state = fold_index

            # Hyperparameter tuning and keep model trained with the best set of hyperparameters
            optimized_model = RandomizedSearchCV(model, param_distributions=clfs[clf]["parameters"], cv=5)
            optimized_model.fit(x_train, y_train)   # TODO: set random state

            # Predict test data using trained model
            y_pred = optimized_model.predict(x_test)

            # Compute performance
            cm = confusion_matrix(y_test, y_pred)
            acc = accuracy_score(y_test, y_pred)
            sns = metrics.sensitivity(y_test, y_pred)
            spc = metrics.specificity(y_test, y_pred)
            auc = metrics.roc_auc(y_test, y_pred)

            # Append performance to fold-wise and overall containers
            cms += cm
            performance_foldwise["acc"].append(acc)
            performance_foldwise["sns"].append(sns)
            performance_foldwise["spc"].append(spc)
            performance_foldwise["auc"].append(auc)

        # Calculate overall performance
        for metric in performance_foldwise:
            avg_metric = np.round(np.sum(performance_foldwise[metric]) / len(performance_foldwise[metric]), 2)
            clfs_performance[metric].append(avg_metric)

        # Display overall performances
        print("== {} ==".format(clf))
        print("Cumulative CM:\n", cms)
        for metric in clfs_performance:
            print("Avg {}: {}".format(metric, clfs_performance[metric][-1]))
        print()

        # Display confusion matrix
        # sns.heatmap(cms, annot=True, cmap="Blues", fmt="g")
        # plt.xlabel("Predicted")
        # plt.ylabel("Actual")
        # plt.title("{} - Confusion matrix".format(clf))
        # plt.savefig("Results/confusion_matrix-{}.png".format(clf))
        # plt.close()

    # Append performance to result table
    for metric in clfs_performance:
        results[metric] = clfs_performance[metric]

    # Save result table
    # results.to_csv("Results/performances.csv", sep=";")
    # results.plot.bar(rot=45).legend(loc="upper right")
    # plt.savefig("Results/performance.png".format(clf))
    # plt.show()
    # plt.close()


if __name__ == "__main__":
    main()<|MERGE_RESOLUTION|>--- conflicted
+++ resolved
@@ -137,15 +137,8 @@
                 {"classifier": nn,
                  "parameters": nn_param_grid}}
 
-<<<<<<< HEAD
-    clfs_accs = []
-    clfs_aucs = []
-    clfs_snss = []
-    clfs_spcs = []
-=======
     clfs = {"kNN": knn, "DT": dt, "RF": rf, "NN": nn}
     clfs_performance = {"acc": [], "sns": [], "spc": [], "auc": []}
->>>>>>> bb0ddebb
 
     # Initialize result table
     results = pd.DataFrame(index=list(clfs.keys()))
