#!/usr/bin/env python3
# -*- coding: utf-8 -*-

"""
Created on Apr 15 21:56 2021

Template for binary classifications of tabular data including preprocessing
# TODO: Implement OO version of main function contents
# TODO: Add analysis flow diagram to README
# TODO: Add commandline options /w argparse
# TODO: ensure that variable names used in savefig() don't contain special characters which can't be used in file name
# TODO: Add surrogate models (maybe in a second line analysis script)
# TODO: Add LCE? https://towardsdatascience.com/random-forest-or-xgboost-it-is-time-to-explore-lce-2fed913eafb8
<<<<<<< HEAD
# TODO: shap.sample(data, K) or shap.kmeans(data, K) to summarize the background as K samples for shap speed up
=======
# TODO: Validate functionality of pickled files after loading
# TODO: SHAP speedup (shap.sample(data, K) or shap.kmeans(data, K) to summarize the background as K samples)
# TODO: Handle NA imputation for categorical values
>>>>>>> 9099f9f0

Input data format specifications:
    - As of now, a file path has to be supplied to the main function as string value for the variable "data_path";
    - The file shall be a CSV file separated by a semicolon (;)
    - The file shall have a header, containing the attribute names and the label name
    - The file shall have an index column containing a unique identifier for each instance

@author: cspielvogel
"""

import os
import pickle
import json
import multiprocessing
from joblib import parallel_backend

import numpy as np
import pandas as pd
import seaborn
import matplotlib.pyplot as plt
from tqdm import tqdm

from sklearn.ensemble import RandomForestClassifier
from sklearn.neural_network import MLPClassifier
from sklearn.neighbors import KNeighborsClassifier
from sklearn.tree import DecisionTreeClassifier
from sklearn.model_selection import train_test_split, RandomizedSearchCV
from sklearn.metrics import accuracy_score, confusion_matrix
from sklearn.feature_selection import f_classif
from sklearn.inspection import permutation_importance
from imblearn.over_sampling import SMOTE
from imblearn.under_sampling import RandomUnderSampler
import shap
from xgboost import XGBClassifier
from interpret.glassbox import ExplainableBoostingClassifier

from exploratory_data_analysis import run_eda
import metrics
from preprocessing import TabularPreprocessor, TabularIntraFoldPreprocessor
from feature_selection import univariate_feature_selection, mrmr_feature_selection
from explainability_tools import plot_importances, plot_shap_features, plot_partial_dependences


def main():
    # Set hyperparameters
    num_folds = 5
    label_name = "1"
    verbose = True
    classifiers_to_run = ["ebm", "dt", "knn", "nn", "rf", "xgb"]

    # Set output paths
    output_path = r"./"
    eda_result_path = os.path.join(output_path, r"Results/EDA/")
    explainability_result_path = os.path.join(output_path, r"Results/XAI/")
    model_result_path = os.path.join(output_path, r"Results/Models/")
    performance_result_path = os.path.join(output_path, r"Results/Performance/")
    intermediate_data_path = os.path.join(output_path, r"Results/Intermediate_Data")

    # Specify data location
    data_path = r"Data/test_data.csv"

    # Create save directories if they do not exist yet
    for path in [eda_result_path, explainability_result_path, model_result_path, performance_result_path,
                 intermediate_data_path]:
        if not os.path.exists(path):
            os.makedirs(path)

    # Load data to table
    df = pd.read_csv(data_path, sep=";", index_col=0)

    # # Perform EDA and save results
    # run_eda(features=df.drop(label_name, axis="columns"),
    #         labels=df[label_name],
    #         label_column=label_name,
    #         save_path=eda_result_path,
    #         verbose=verbose)

    # Perform standardized preprocessing
    preprocessor = TabularPreprocessor(label_name=label_name,
                                       one_hot_encoder_path=os.path.join(intermediate_data_path,
                                                                         f"one_hot_encoder.pickle"))
    df = preprocessor.fit_transform(df)

    # Separate data into training and test
    y = df[label_name]
    x = df.drop(label_name, axis="columns")
    print("y", len(list(y.values)))
    feature_names = x.columns

    # Setup classifiers
    ebm = ExplainableBoostingClassifier()
    ebm_param_grid = {"max_bins": [256],
                      "max_interaction_bins": [64],
                      "binning": ["quantile"],
                      "interactions": [15],
                      "outer_bags": [8, 16],
                      "inner_bags": [0, 8],
                      "learning_rate": [0.001, 0.01],
                      "early_stopping_rounds": [50],
                      "early_stopping_tolerance": [0.0001],
                      "max_rounds": [7500],
                      "min_samples_leaf": [2, 4],
                      "max_leaves": [3],
                      "n_jobs": [10]}

    knn = KNeighborsClassifier()
    knn_param_grid = {"weights": ["distance"],
                      "n_neighbors": [int(val) for val in np.round(np.sqrt(x.shape[1])) + np.arange(5) + 1] +
                                     [int(val) for val in np.round(np.sqrt(x.shape[1])) - np.arange(5) if val >= 1],
                      "p": np.arange(1, 5)}

    dt = DecisionTreeClassifier()
    dt_param_grid = {"splitter": ["best", "random"],
                     "max_depth": np.arange(1, 20),
                     "min_samples_split": [2, 4, 6],
                     "min_samples_leaf": [1, 3, 5, 6],
                     "max_features": ["auto", "sqrt", "log2"]}

    nn = MLPClassifier()
    nn_param_grid = {"hidden_layer_sizes": [(32, 64, 32)],
                     "early_stopping": [True],
                     "n_iter_no_change": [20],
                     "max_iter": [1000],
                     "activation": ["relu", "tanh", "logistic"],
                     "solver": ["adam"],
                     "learning_rate_init": [0.01, 0.001, 0.0001]}

    rf = RandomForestClassifier()
    rf_param_grid = {"criterion": ["entropy"],
                     "n_estimators": [500],
                     "max_depth": np.arange(1, 20),
                     "min_samples_split": [2, 4, 6],
                     "min_samples_leaf": [1, 3, 5, 6],
                     "max_features": ["auto", "sqrt", "log2"]}

    xgb = XGBClassifier()
    xgb_param_grid = {"learning_rate": [0.20, 0.30],
                      "max_depth": [4, 6, 8],
                      "min_child_weight": [1, 3],
                      "gamma": [0.0, 0.2],
                      "colsample_bytree": [0.5, 0.7, 1.0]}

    clfs = {"ebm":
                {"classifier": ebm,
                 "parameters": ebm_param_grid},
            "knn":
                {"classifier": knn,
                 "parameters": knn_param_grid},
            "dt":
                {"classifier": dt,
                 "parameters": dt_param_grid},
            "nn":
                {"classifier": nn,
                 "parameters": nn_param_grid},
            "rf":
                {"classifier": rf,
                 "parameters": rf_param_grid},
            "xgb":
                {"classifier": xgb,
                 "parameters": xgb_param_grid}}

    clfs_performance = {"acc": [], "sns": [], "spc": [], "auc": []}

    # Get number of classes
    num_classes = len(np.unique(y))

    # Initialize result table
    results = pd.DataFrame(index=classifiers_to_run)

    # Iterate over classifiers
    clf_index = -1
    for clf in clfs:
        if clf not in classifiers_to_run:
            continue

        clf_index += 1  # Update index for classifiers which are actually run

        if verbose is True:
            print(f"[Model training] Starting training for {clf} classifier")

        # Initialize cumulated confusion matrix and fold-wise performance containers
        cms = np.zeros((num_classes, num_classes))
        performance_foldwise = {"acc": [], "sns": [], "spc": [], "auc": []}

        # Iterate over MCCV
        tqdm_bar = tqdm(np.arange(num_folds))
        for fold_index in tqdm_bar:

            # Split into training and test data
            x_train, x_test, y_train, y_test = train_test_split(x, y,
                                                                test_size=0.15,
                                                                stratify=y,
                                                                shuffle=True,
                                                                random_state=fold_index)

            # Perform standardization and feature imputation
            intra_fold_preprocessor = TabularIntraFoldPreprocessor(imputation_method="knn",
                                                                   k="automated",
                                                                   normalization="standardize")
            intra_fold_preprocessor = intra_fold_preprocessor.fit(x_train)
            x_train = intra_fold_preprocessor.transform(x_train)
            x_test = intra_fold_preprocessor.transform(x_test)

            # Perform feature selection
            selected_indices, x_train, x_test = mrmr_feature_selection(x_train.values,
                                                                       y_train.values,
                                                                       x_test.values,
                                                                       num_features="log2n")
            feature_names_selected = feature_names[selected_indices]

            # SMOTE
            if num_classes == 2:
                smote = SMOTE(random_state=fold_index, sampling_strategy=1)
            else:
                smote = SMOTE(random_state=fold_index, sampling_strategy="not majority")
            x_train, y_train = smote.fit_resample(x_train, y_train)

            # Setup model
            model = clfs[clf]["classifier"]
            model.random_state = fold_index

            # Hyperparameter tuning and keep model trained with the best set of hyperparameters
            optimized_model = RandomizedSearchCV(model,
                                                 param_distributions=clfs[clf]["parameters"],
                                                 cv=5,
                                                 random_state=fold_index)
            optimized_model.fit(x_train, y_train)

            # Compute and display fold-wise performance
            y_pred = optimized_model.best_estimator_.predict(x_test)

            # Compute permutation feature importance scores on training and validation data
            raw_importances_train = permutation_importance(optimized_model.best_estimator_, x_test, y_test,
                                                           n_repeats=30,
                                                           scoring="roc_auc_ovr",
                                                           n_jobs=10,  # TODO: adjust and automate
                                                           random_state=fold_index)
            raw_importances_val = permutation_importance(optimized_model.best_estimator_, x_train, y_train,
                                                         n_repeats=30,
                                                         scoring="roc_auc_ovr",
                                                         n_jobs=10,  # TODO: adjust and automate
                                                         random_state=fold_index)

            # Initialize fold-wise feature importance containers for mean and standard deviation with zero values
            if "raw_importances_foldwise_mean_train" not in locals():
                raw_importances_foldwise_mean_train = np.zeros((len(feature_names_selected),))
                raw_importances_foldwise_std_train = np.zeros((len(feature_names_selected),))
                raw_importances_foldwise_mean_val = np.zeros((len(feature_names_selected),))
                raw_importances_foldwise_std_val = np.zeros((len(feature_names_selected),))

            # Add importance scores to overall container
            raw_importances_foldwise_mean_train += raw_importances_train.importances_mean
            raw_importances_foldwise_std_train += raw_importances_train.importances_std
            raw_importances_foldwise_mean_val += raw_importances_val.importances_mean
            raw_importances_foldwise_std_val += raw_importances_val.importances_std

            # Compute performance
            cm = confusion_matrix(y_test, y_pred)
            acc = metrics.accuracy(y_test, y_pred)
            sns = metrics.sensitivity(y_test, y_pred)
            spc = metrics.specificity(y_test, y_pred)
            auc = metrics.roc_auc(y_test, y_pred)

            # Append performance to fold-wise and overall containers
            cms += cm
            performance_foldwise["acc"].append(acc)
            performance_foldwise["sns"].append(sns)
            performance_foldwise["spc"].append(spc)
            performance_foldwise["auc"].append(auc)

            # Progressbar
            if verbose is True:
                tqdm_bar.set_description(str(f"[Model training] Finished classifier {clf_index+1} /"
                                             f" {len(classifiers_to_run)} ({clf}) | Fold {fold_index+1} / {num_folds}"))

        # Setup final model
        seed = 0
        model = clfs[clf]["classifier"]
        model.random_state = seed

        # Preprocess data for creation of final model
        intra_fold_preprocessor = TabularIntraFoldPreprocessor(k="automated",
                                                               normalization="standardize",
                                                               imputer_path=os.path.join(intermediate_data_path,
                                                                                      f"{clf}_scaler.pickle"),
                                                               scaler_path=os.path.join(intermediate_data_path,
                                                                                      f"{clf}_imputer.pickle"))
        x_preprocessed = intra_fold_preprocessor.fit_transform(x)

        # Save preprocessed data
        x_preprocessed_df = pd.DataFrame(data=x_preprocessed,
                                         index=x.index,
                                         columns=feature_names)
        x_preprocessed_df.to_csv(os.path.join(output_path,
                                              os.path.join(intermediate_data_path, "preprocessed_features.csv")),
                                 sep=";")

        y_df = pd.DataFrame(data=y, columns=[label_name])
        y_df.to_csv(os.path.join(output_path,
                                 os.path.join(intermediate_data_path, "preprocessed_labels.csv")),
                    sep=";")

        # Feature selection for final model
        selected_indices_preprocessed, x_preprocessed, _ = mrmr_feature_selection(x_preprocessed,
                                                                                  y,
                                                                                  # score_func=f_classif,
                                                                                  num_features="log2n")

        feature_names_selected = feature_names[selected_indices_preprocessed]

        # Hyperparameter tuning for final model
        optimized_model = RandomizedSearchCV(model,
                                             param_distributions=clfs[clf]["parameters"],
                                             cv=10,
                                             random_state=seed)
        optimized_model.fit(x_preprocessed, y)

        # Add feature names enabling interpretability of output plots (only needed for some algorithms like ebm)
        try:
            model.set_params(**{"feature_names": feature_names_selected})
        except ValueError:
            pass

        # Save final model to file
        with open(os.path.join(model_result_path, f"{clf}_model.pickle"), "wb") as file:
            pickle.dump(optimized_model.best_estimator_, file)

        # Save hyperparameters of final model to JSON file
        with open(os.path.join(model_result_path, f"{clf}_optimized_hyperparameters.json"), "w") as file:
            param_dict_json_conform = {}     # Necessary since JSON doesn't take some data types such as int32
            for key in optimized_model.best_params_:
                try:
                    param_dict_json_conform[key] = float(optimized_model.best_params_[key])
                except ValueError:
                    param_dict_json_conform[key] = optimized_model.best_params_[key]

            json.dump(param_dict_json_conform, file, indent=4)

        # Partial dependenced plots (DPD)
        plot_partial_dependences(model=optimized_model,
                                 x=x_preprocessed,
                                 y=y,
                                 feature_names=feature_names_selected,
                                 clf_name=clf,
                                 save_path=explainability_result_path)

        # SHAP analysis and plotting
        plot_shap_features(model=optimized_model,
                           x=x_preprocessed,
                           num_classes=num_classes,
                           feature_names=feature_names_selected,
                           index_names=x_preprocessed_df.index,
                           clf_name=clf,
                           save_path=explainability_result_path,
                           verbose=True)

        # Get mean of feature importance scores and standard deviation over all folds
        overall_mean_importances_train = raw_importances_foldwise_mean_train / num_folds
        overall_std_importances_train = raw_importances_foldwise_std_train / num_folds
        overall_mean_importances_val = raw_importances_foldwise_mean_val / num_folds
        overall_std_importances_val = raw_importances_foldwise_std_val / num_folds

        # Plot feature importances as determined using training and validation data
        plot_title_permutation_importance = f"permutation_importance_{clf}"
        plot_importances(importances_mean=overall_mean_importances_train,
                         importances_std=overall_std_importances_train,
                         feature_names=feature_names_selected,
                         plot_title=plot_title_permutation_importance + "-training_data",
                         order_alphanumeric=True,
                         include_top=0,
                         display_plots=False,
                         save_path=os.path.join(explainability_result_path,
                                                plot_title_permutation_importance + "-train"))

        plot_importances(importances_mean=overall_mean_importances_val,
                         importances_std=overall_std_importances_val,
                         feature_names=feature_names_selected,
                         plot_title=plot_title_permutation_importance + "-validation_data",
                         order_alphanumeric=True,
                         include_top=0,
                         display_plots=False,
                         save_path=os.path.join(explainability_result_path,
                                                plot_title_permutation_importance + "-test"))

        # Calculate overall performance
        for metric in performance_foldwise:
            avg_metric = np.round(np.sum(performance_foldwise[metric]) / len(performance_foldwise[metric]), 2)
            clfs_performance[metric].append(avg_metric)

        if verbose is True:
            print(str(f"[Model validation] Finished {clf} with MCCV-wide AUC [{clfs_performance['auc'][clf_index]}] and"
                      f" confusion matrix:"))
            print(cms)

        # Display and save confusion matrix figure
        seaborn.heatmap(cms, annot=True, cmap="Blues", fmt="g")
        plt.xlabel("Predicted")
        plt.ylabel("Actual")
        plt.title("{} - Confusion matrix".format(clf))
        plt.savefig(os.path.join(performance_result_path, f"confusion_matrix-{clf}.png"))
        plt.close()

        # Save confusion matrix as CSV
        label_names = np.sort(np.unique(y))
        cm_df = pd.DataFrame(cms,
                             columns=[str(name) + " (actual)" for name in label_names],
                             index=[str(name) + " (predicted)" for name in label_names])
        cm_df.to_csv(os.path.join(performance_result_path, f"confusion_matrix-{clf}.csv"), sep=";")

    # Append performance to result table
    for metric in clfs_performance:
        results[metric] = clfs_performance[metric]

    # Save result table
    colors = ["dimgray", "gray", "darkgray", "maroon", "lightgray", "gainsboro"]
    results.to_csv(os.path.join(performance_result_path, "performances.csv"), sep=";")
    results.plot.bar(rot=45, color=colors).legend(loc="upper right")

    if verbose is True:
        print("[Results] Displaying performance")
        print(results)

    # Adjust legend position so it doesn't mask any bars
    handles = [plt.Rectangle((0, 0), 1, 1, color=color) for color in colors]
    plt.legend(handles, clfs_performance.keys(), loc="best", bbox_to_anchor=(1.13, 1.15))

    # Save and display performance plot
    plt.yticks(np.arange(0, 1.1, 0.1))
    plt.grid(linestyle="dashed", axis="y")
    plt.title("Overall performance")
    plt.savefig(os.path.join(performance_result_path, "performance.png".format(clf)))
    plt.close()


if __name__ == "__main__":
    cpu_count = multiprocessing.cpu_count()
    allocated_threads = cpu_count - 2

    with parallel_backend("threading", n_jobs=allocated_threads):
        main()<|MERGE_RESOLUTION|>--- conflicted
+++ resolved
@@ -11,13 +11,11 @@
 # TODO: ensure that variable names used in savefig() don't contain special characters which can't be used in file name
 # TODO: Add surrogate models (maybe in a second line analysis script)
 # TODO: Add LCE? https://towardsdatascience.com/random-forest-or-xgboost-it-is-time-to-explore-lce-2fed913eafb8
-<<<<<<< HEAD
-# TODO: shap.sample(data, K) or shap.kmeans(data, K) to summarize the background as K samples for shap speed up
-=======
 # TODO: Validate functionality of pickled files after loading
 # TODO: SHAP speedup (shap.sample(data, K) or shap.kmeans(data, K) to summarize the background as K samples)
 # TODO: Handle NA imputation for categorical values
->>>>>>> 9099f9f0
+# TODO: Perform imputation for entire dataset
+# TODO: Show feature correlation matrix for entire and final (after mrmr) data set
 
 Input data format specifications:
     - As of now, a file path has to be supplied to the main function as string value for the variable "data_path";
@@ -64,11 +62,15 @@
 def main():
     # Set hyperparameters
     num_folds = 5
+    # label_name = "DPD_final"
     label_name = "1"
+    # label_name = "OS_histo36"
     verbose = True
-    classifiers_to_run = ["ebm", "dt", "knn", "nn", "rf", "xgb"]
+    # classifiers_to_run = ["ebm", "dt", "knn", "nn", "rf", "xgb"]
+    classifiers_to_run = ["knn"]
 
     # Set output paths
+    # output_path = r"C:\Users\cspielvogel\PycharmProjects\HNSCC"
     output_path = r"./"
     eda_result_path = os.path.join(output_path, r"Results/EDA/")
     explainability_result_path = os.path.join(output_path, r"Results/XAI/")
@@ -77,7 +79,9 @@
     intermediate_data_path = os.path.join(output_path, r"Results/Intermediate_Data")
 
     # Specify data location
+    # data_path = "/home/cspielvogel/DataStorage/Bone_scintigraphy/Data/umap_feats_pg.csv"
     data_path = r"Data/test_data.csv"
+    # data_path = r"C:\Users\cspielvogel\Downloads\fdb_multiomics_w_labels_all.csv"
 
     # Create save directories if they do not exist yet
     for path in [eda_result_path, explainability_result_path, model_result_path, performance_result_path,
@@ -103,6 +107,7 @@
 
     # Separate data into training and test
     y = df[label_name]
+    # y = (df[label_name] < 2) * 1    # TODO: remove; only for PG classification
     x = df.drop(label_name, axis="columns")
     print("y", len(list(y.values)))
     feature_names = x.columns
@@ -122,12 +127,14 @@
                       "min_samples_leaf": [2, 4],
                       "max_leaves": [3],
                       "n_jobs": [10]}
+    ebm_param_grid = {}     # TODO: reactivate parameter grids
 
     knn = KNeighborsClassifier()
     knn_param_grid = {"weights": ["distance"],
                       "n_neighbors": [int(val) for val in np.round(np.sqrt(x.shape[1])) + np.arange(5) + 1] +
                                      [int(val) for val in np.round(np.sqrt(x.shape[1])) - np.arange(5) if val >= 1],
                       "p": np.arange(1, 5)}
+    knn_param_grid = {}
 
     dt = DecisionTreeClassifier()
     dt_param_grid = {"splitter": ["best", "random"],
@@ -135,6 +142,7 @@
                      "min_samples_split": [2, 4, 6],
                      "min_samples_leaf": [1, 3, 5, 6],
                      "max_features": ["auto", "sqrt", "log2"]}
+    dt_param_grid = {}
 
     nn = MLPClassifier()
     nn_param_grid = {"hidden_layer_sizes": [(32, 64, 32)],
@@ -144,6 +152,7 @@
                      "activation": ["relu", "tanh", "logistic"],
                      "solver": ["adam"],
                      "learning_rate_init": [0.01, 0.001, 0.0001]}
+    nn_param_grid = {}
 
     rf = RandomForestClassifier()
     rf_param_grid = {"criterion": ["entropy"],
@@ -152,6 +161,7 @@
                      "min_samples_split": [2, 4, 6],
                      "min_samples_leaf": [1, 3, 5, 6],
                      "max_features": ["auto", "sqrt", "log2"]}
+    rf_param_grid = {}
 
     xgb = XGBClassifier()
     xgb_param_grid = {"learning_rate": [0.20, 0.30],
@@ -159,6 +169,7 @@
                       "min_child_weight": [1, 3],
                       "gamma": [0.0, 0.2],
                       "colsample_bytree": [0.5, 0.7, 1.0]}
+    # xgb_param_grid = {}
 
     clfs = {"ebm":
                 {"classifier": ebm,
@@ -214,7 +225,7 @@
                                                                 random_state=fold_index)
 
             # Perform standardization and feature imputation
-            intra_fold_preprocessor = TabularIntraFoldPreprocessor(imputation_method="knn",
+            intra_fold_preprocessor = TabularIntraFoldPreprocessor(imputation_method="mice",
                                                                    k="automated",
                                                                    normalization="standardize")
             intra_fold_preprocessor = intra_fold_preprocessor.fit(x_train)
@@ -225,6 +236,7 @@
             selected_indices, x_train, x_test = mrmr_feature_selection(x_train.values,
                                                                        y_train.values,
                                                                        x_test.values,
+                                                                       # score_func=f_classif,
                                                                        num_features="log2n")
             feature_names_selected = feature_names[selected_indices]
 
